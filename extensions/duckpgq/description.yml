extension:
  name: duckpgq
  description: Extension that adds support for SQL/PGQ and graph algorithms
  version: 0.0.1
  language: C++
  build: cmake
  license: MIT
  maintainers:
    - Dtenwolde

repo:
  github: cwida/duckpgq-extension
  ref: 3fd5f814f998982d2c3f1653a30d01d6f45c6bb7

docs:
  hello_world: |
    CREATE TABLE Person as select * from 'https://gist.githubusercontent.com/Dtenwolde/2b02aebbed3c9638a06fda8ee0088a36/raw/8c4dc551f7344b12eaff2d1438c9da08649d00ec/person-sf0.003.csv';
    CREATE TABLE Person_knows_person as select * from 'https://gist.githubusercontent.com/Dtenwolde/81c32c9002d4059c2c3073dbca155275/raw/8b440e810a48dcaa08c07086e493ec0e2ec6b3cb/person_knows_person-sf0.003.csv';

    CREATE PROPERTY GRAPH snb
      VERTEX sABLES (
        Person
      )
    EDGE TABLES (
<<<<<<< HEAD
      Person_knows_person SOURCE KEY (Person1Id) REFERENCES Person (id)
                          DESTINATION KEY (Person2Id) REFERENCES Person (id)
                          LABEL Knows
=======
	Person_knows_person 	SOURCE KEY (Person1Id) REFERENCES Person (id)
				DESTINATION KEY (Person2Id) REFERENCES Person (id)
		  		LABEL Knows
>>>>>>> ca67dc96
    );

    FROM GRAPH_TABLE (snb
      MATCH (a:Person)-[k:knows]->(b:Person)
      COLUMNS (a.id, b.id)
    )
    LIMIT 1;

    from local_clustering_coefficient(snb, person, knows);

    DROP PROPERTY GRAPH snb; 

  extended_description: |
    The DuckPGQ extension supports the SQL/PGQ syntax part of the official SQL:2023 standard developed by ISO. 
    Specifically, it introduces visual graph pattern matching and more concise syntax for path-finding.
<<<<<<< HEAD
    The extension is an ongoing research project and a work in progress.
=======
    The extension is an ongoing research project and a work in progress. 
>>>>>>> ca67dc96
<|MERGE_RESOLUTION|>--- conflicted
+++ resolved
@@ -22,15 +22,9 @@
         Person
       )
     EDGE TABLES (
-<<<<<<< HEAD
-      Person_knows_person SOURCE KEY (Person1Id) REFERENCES Person (id)
-                          DESTINATION KEY (Person2Id) REFERENCES Person (id)
-                          LABEL Knows
-=======
 	Person_knows_person 	SOURCE KEY (Person1Id) REFERENCES Person (id)
 				DESTINATION KEY (Person2Id) REFERENCES Person (id)
 		  		LABEL Knows
->>>>>>> ca67dc96
     );
 
     FROM GRAPH_TABLE (snb
@@ -46,8 +40,4 @@
   extended_description: |
     The DuckPGQ extension supports the SQL/PGQ syntax part of the official SQL:2023 standard developed by ISO. 
     Specifically, it introduces visual graph pattern matching and more concise syntax for path-finding.
-<<<<<<< HEAD
-    The extension is an ongoing research project and a work in progress.
-=======
-    The extension is an ongoing research project and a work in progress. 
->>>>>>> ca67dc96
+    The extension is an ongoing research project and a work in progress.